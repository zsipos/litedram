# This file is Copyright (c) 2015 Sebastien Bourdeauducq <sb@m-labs.hk>
# This file is Copyright (c) 2015-2019 Florent Kermarrec <florent@enjoy-digital.fr>
# This file is Copyright (c) 2018 John Sully <john@csquare.ca>
# This file is Copyright (c) 2019 Ambroz Bizjak <abizjak.pro@gmail.com>
# This file is Copyright (c) 2019 Antony Pavlov <antonynpavlov@gmail.com>
# This file is Copyright (c) 2018 bunnie <bunnie@kosagi.com>
# This file is Copyright (c) 2018 David Shah <dave@ds0.me>
# This file is Copyright (c) 2019 Steve Haynal - VSD Engineering
# This file is Copyright (c) 2018 Tim 'mithro' Ansell <me@mith.ro>
# This file is Copyright (c) 2018 Daniel Kucera <daniel.kucera@gmail.com>
# This file is Copyright (c) 2018 Mikołaj Sowiński <mikolaj.sowinski@gmail.com>
# License: BSD

from math import ceil
from collections import namedtuple

from migen import *

from litedram.common import Settings, GeomSettings, TimingSettings

# Timings ------------------------------------------------------------------------------------------

_technology_timings = ["tREFI", "tWTR", "tCCD", "tRRD", "tZQCS"]

class _TechnologyTimings(Settings):
    def __init__(self, tREFI, tWTR, tCCD, tRRD, tZQCS=None):
        self.set_attributes(locals())


_speedgrade_timings = ["tRP", "tRCD", "tWR", "tRFC", "tFAW", "tRAS"]

class _SpeedgradeTimings(Settings):
    def __init__(self, tRP, tRCD, tWR, tRFC, tFAW, tRAS):
        self.set_attributes(locals())

# SDRAMModule --------------------------------------------------------------------------------------

class SDRAMModule:
    """SDRAM module geometry and timings.

    SDRAM controller has to ensure that all geometry and
    timings parameters are fulfilled. Timings parameters
    can be expressed in ns, in SDRAM clock cycles or both
    and controller needs to use the greater value.

    SDRAM modules with the same geometry exist can have
    various speedgrades.
    """
    def __init__(self, clk_freq, rate, speedgrade=None):
        self.clk_freq      = clk_freq
        self.rate          = rate
        self.speedgrade    = speedgrade
        self.geom_settings = GeomSettings(
            bankbits = log2_int(self.nbanks),
            rowbits  = log2_int(self.nrows),
            colbits  = log2_int(self.ncols),
        )
        self.timing_settings = TimingSettings(
            tRP   = self.ns_to_cycles(self.get("tRP")),
            tRCD  = self.ns_to_cycles(self.get("tRCD")),
            tWR   = self.ns_to_cycles(self.get("tWR")),
            tREFI = self.ns_to_cycles(self.get("tREFI"), False),
            tRFC  = self.ck_ns_to_cycles(*self.get("tRFC")),
            tWTR  = self.ck_ns_to_cycles(*self.get("tWTR")),
            tFAW  = None if self.get("tFAW") is None else self.ck_ns_to_cycles(*self.get("tFAW")),
            tCCD  = None if self.get("tCCD") is None else self.ck_ns_to_cycles(*self.get("tCCD")),
            tRRD  = None if self.get("tRRD") is None else self.ck_ns_to_cycles(*self.get("tRRD")),
            tRC   = None  if self.get("tRAS") is None else self.ns_to_cycles(self.get("tRP") + self.get("tRAS")),
            tRAS  = None if self.get("tRAS") is None else self.ns_to_cycles(self.get("tRAS")),
            tZQCS = None if self.get("tZQCS") is None else self.ck_ns_to_cycles(*self.get("tZQCS"))
        )

    def get(self, name):
        if name in _speedgrade_timings:
            if hasattr(self, "speedgrade_timings"):
                speedgrade = "default" if self.speedgrade is None else self.speedgrade
                return getattr(self.speedgrade_timings[speedgrade], name)
            else:
                name = name + "_" + self.speedgrade if self.speedgrade is not None else name
                try:
                    return getattr(self, name)
                except:
                    return None
        else:
            if hasattr(self, "technology_timings"):
                return getattr(self.technology_timings, name)
            else:
                try:
                    return getattr(self, name)
                except:
                    return None

    def ns_to_cycles(self, t, margin=True):
        clk_period_ns = 1e9/self.clk_freq
        if margin:
            margins = {
                "1:1" : 0,
                "1:2" : clk_period_ns/2,
                "1:4" : 3*clk_period_ns/4
            }
            t += margins[self.rate]
        return ceil(t/clk_period_ns)

    def ck_to_cycles(self, c):
        d = {
            "1:1" : 1,
            "1:2" : 2,
            "1:4" : 4
        }
        return ceil(c/d[self.rate])

    def ck_ns_to_cycles(self, c, t):
        c = 0 if c is None else c
        t = 0 if t is None else t
        return max(self.ck_to_cycles(c), self.ns_to_cycles(t))

# SDR ----------------------------------------------------------------------------------------------

class IS42S16160(SDRAMModule):
    memtype = "SDR"
    # geometry
    nbanks = 4
    nrows  = 8192
    ncols  = 512
    # timings
    technology_timings = _TechnologyTimings(tREFI=64e6/8192, tWTR=(2, None), tCCD=(1, None), tRRD=None)
    speedgrade_timings = {"default": _SpeedgradeTimings(tRP=20, tRCD=20, tWR=20, tRFC=(None, 70), tFAW=None, tRAS=None)}


class IS42S16320(SDRAMModule):
    memtype = "SDR"
    # geometry
    nbanks = 4
    nrows  = 8192
    ncols  = 1024
    # timings
    technology_timings = _TechnologyTimings(tREFI=64e6/8192, tWTR=(2, None), tCCD=(1, None), tRRD=None)
    speedgrade_timings = {"default": _SpeedgradeTimings(tRP=20, tRCD=20, tWR=20, tRFC=(None, 70), tFAW=None, tRAS=None)}


class MT48LC4M16(SDRAMModule):
    memtype = "SDR"
    # geometry
    nbanks = 4
    nrows  = 4096
    ncols  = 256
    # timings
    technology_timings = _TechnologyTimings(tREFI=64e6/8192, tWTR=(2, None), tCCD=(1, None), tRRD=None)
    speedgrade_timings = {"default": _SpeedgradeTimings(tRP=15, tRCD=15, tWR=14, tRFC=(None, 66), tFAW=None, tRAS=None)}


class MT48LC16M16(SDRAMModule):
    memtype = "SDR"
    # geometry
    nbanks = 4
    nrows  = 8192
    ncols  = 512
    # timings
    technology_timings = _TechnologyTimings(tREFI=64e6/8192, tWTR=(2, None), tCCD=(1, None), tRRD=(None, 15))
    speedgrade_timings = {"default": _SpeedgradeTimings(tRP=20, tRCD=20, tWR=15, tRFC=(None, 66), tFAW=None, tRAS=44)}


class AS4C16M16(SDRAMModule):
    memtype = "SDR"
    # geometry
    nbanks = 4
    nrows  = 8192
    ncols  = 512
    # timings
    technology_timings = _TechnologyTimings(tREFI=64e6/8192, tWTR=(2, None), tCCD=(1, None), tRRD=None)
    speedgrade_timings = {"default": _SpeedgradeTimings(tRP=18, tRCD=18, tWR=12, tRFC=(None, 60), tFAW=None, tRAS=None)}


class AS4C32M16(SDRAMModule):
    memtype = "SDR"
    # geometry
    nbanks = 4
    nrows  = 8192
    ncols  = 1024
    # timings
    technology_timings = _TechnologyTimings(tREFI=64e6/8192, tWTR=(2, None), tCCD=(1, None), tRRD=None)
    speedgrade_timings = {"default": _SpeedgradeTimings(tRP=18, tRCD=18, tWR=12, tRFC=(None, 60), tFAW=None, tRAS=None)}


# DDR ----------------------------------------------------------------------------------------------

class MT46V32M16(SDRAMModule):
    memtype = "DDR"
    # geometry
    nbanks = 4
    nrows  = 8192
    ncols  = 1024
    # timings
    technology_timings = _TechnologyTimings(tREFI=64e6/8192, tWTR=(2, None), tCCD=(1, None), tRRD=None)
    speedgrade_timings = {"default": _SpeedgradeTimings(tRP=15, tRCD=15, tWR=15, tRFC=(None, 70), tFAW=None, tRAS=None)}


# LPDDR
class MT46H32M16(SDRAMModule):
    memtype = "LPDDR"
    # geometry
    nbanks = 4
    nrows  = 8192
    ncols  = 1024
    # timings
    technology_timings = _TechnologyTimings(tREFI=64e6/8192, tWTR=(2, None), tCCD=(1, None), tRRD=None)
    speedgrade_timings = {"default": _SpeedgradeTimings(tRP=15, tRCD=15, tWR=15, tRFC=(None, 72), tFAW=None, tRAS=None)}


class MT46H32M32(SDRAMModule):
    memtype = "LPDDR"
    # geometry
    nbanks = 4
    nrows  = 8192
    ncols  = 1024
    # timings
    technology_timings = _TechnologyTimings(tREFI=64e6/8192, tWTR=(2, None), tCCD=(1, None), tRRD=None)
    speedgrade_timings = {"default": _SpeedgradeTimings(tRP=15, tRCD=15, tWR=15, tRFC=(None, 72), tFAW=None, tRAS=None)}


# DDR2 ---------------------------------------------------------------------------------------------
class MT47H128M8(SDRAMModule):
    memtype = "DDR2"
    # geometry
    nbanks = 8
    nrows  = 16384
    ncols  = 1024
    # timings
    technology_timings = _TechnologyTimings(tREFI=64e6/8192, tWTR=(None, 7.5), tCCD=(2, None), tRRD=None)
    speedgrade_timings = {"default": _SpeedgradeTimings(tRP=15, tRCD=15, tWR=15, tRFC=(None, 127.5), tFAW=None, tRAS=None)}


class MT47H32M16(SDRAMModule):
    memtype = "DDR2"
    # geometry
    nbanks = 4
    nrows  = 8192
    ncols  = 1024
    # timings
    technology_timings = _TechnologyTimings(tREFI=64e6/8192, tWTR=(None, 7.5), tCCD=(2, None), tRRD=None)
    speedgrade_timings = {"default": _SpeedgradeTimings(tRP=15, tRCD=15, tWR=15, tRFC=(None, 127.5), tFAW=None, tRAS=None)}


class MT47H64M16(SDRAMModule):
    memtype = "DDR2"
    # geometry
    nbanks = 8
    nrows  = 8192
    ncols  = 1024
    # timings
    technology_timings = _TechnologyTimings(tREFI=64e6/8192, tWTR=(None, 7.5), tCCD=(2, None), tRRD=None)
    speedgrade_timings = {"default": _SpeedgradeTimings(tRP=15, tRCD=15, tWR=15, tRFC=(None, 127.5), tFAW=None, tRAS=None)}


class P3R1GE4JGF(SDRAMModule):
    memtype = "DDR2"
    # geometry
    nbanks = 8
    nrows  = 8192
    ncols  = 1024
    # timings
    technology_timings = _TechnologyTimings(tREFI=64e6/8192, tWTR=(None, 7.5), tCCD=(2, None), tRRD=None)
    speedgrade_timings = {"default": _SpeedgradeTimings(tRP=12.5, tRCD=12.5, tWR=15, tRFC=(None, 127.5), tFAW=None, tRAS=None)}


# DDR3 (Chips) -------------------------------------------------------------------------------------

class MT41K64M16(SDRAMModule):
    memtype = "DDR3"
    # geometry
    nbanks = 8
    nrows  = 8192
    ncols  = 1024
    # timings
    technology_timings = _TechnologyTimings(tREFI=64e6/8192, tWTR=(4, 7.5), tCCD=(4, None), tRRD=(4, 10), tZQCS=(64, 80))
    speedgrade_timings = {
        "800":  _SpeedgradeTimings(tRP=13.1,  tRCD=13.1,  tWR=13.1,  tRFC=(64,  None), tFAW=(None, 50), tRAS=37.5),
        "1066": _SpeedgradeTimings(tRP=13.1,  tRCD=13.1,  tWR=13.1,  tRFC=(86,  None), tFAW=(None, 50), tRAS=37.5),
        "1333": _SpeedgradeTimings(tRP=13.5,  tRCD=13.5,  tWR=13.5,  tRFC=(107, None), tFAW=(None, 45), tRAS=36),
        "1600": _SpeedgradeTimings(tRP=13.75, tRCD=13.75, tWR=13.75, tRFC=(128, None), tFAW=(None, 40), tRAS=35),
    }
    speedgrade_timings["default"] = speedgrade_timings["1600"]


class MT41J128M16(SDRAMModule):
    memtype = "DDR3"
    # geometry
    nbanks = 8
    nrows  = 16384
    ncols  = 1024
    # timings
    technology_timings = _TechnologyTimings(tREFI=64e6/8192, tWTR=(4, 7.5), tCCD=(4, None), tRRD=(4, 10), tZQCS=(64, 80))
    speedgrade_timings = {
        "800":  _SpeedgradeTimings(tRP=13.1,  tRCD=13.1,  tWR=13.1,  tRFC=(64, None),  tFAW=(None, 50), tRAS=37.5),
        "1066": _SpeedgradeTimings(tRP=13.1,  tRCD=13.1,  tWR=13.1,  tRFC=(86, None),  tFAW=(None, 50), tRAS=37.5),
        "1333": _SpeedgradeTimings(tRP=13.5,  tRCD=13.5,  tWR=13.5,  tRFC=(107, None), tFAW=(None, 45), tRAS=36),
        "1600": _SpeedgradeTimings(tRP=13.75, tRCD=13.75, tWR=13.75, tRFC=(128, None), tFAW=(None, 40), tRAS=35),
    }
    speedgrade_timings["default"] = speedgrade_timings["1600"]


class MT41K128M16(MT41J128M16):
    pass


class MT41J256M16(SDRAMModule):
    memtype = "DDR3"
    # geometry
    nbanks = 8
    nrows  = 32768
    ncols  = 1024
    # timings
    technology_timings = _TechnologyTimings(tREFI=64e6/8192, tWTR=(4, 7.5), tCCD=(4, None), tRRD=(4, 10), tZQCS=(64, 80))
    speedgrade_timings = {
        "800":  _SpeedgradeTimings(tRP=13.1,  tRCD=13.1,  tWR=13.1,  tRFC=(139, None), tFAW=(None, 50), tRAS=37.5),
        "1066": _SpeedgradeTimings(tRP=13.1,  tRCD=13.1,  tWR=13.1,  tRFC=(138, None), tFAW=(None, 50), tRAS=37.5),
        "1333": _SpeedgradeTimings(tRP=13.5,  tRCD=13.5,  tWR=13.5,  tRFC=(174, None), tFAW=(None, 45), tRAS=36),
        "1600": _SpeedgradeTimings(tRP=13.75, tRCD=13.75, tWR=13.75, tRFC=(208, None), tFAW=(None, 40), tRAS=35),
    }
    speedgrade_timings["default"] = speedgrade_timings["1600"]


class MT41K256M16(MT41J256M16):
    pass


class K4B1G0446F(SDRAMModule):
    memtype = "DDR3"
    # geometry
    nbanks = 8
    nrows  = 16384
    ncols  = 1024
    # timings
    technology_timings = _TechnologyTimings(tREFI=64e6/8192, tWTR=(4, 7.5), tCCD=(4, None), tRRD=(4, 10), tZQCS=(64, 80))
    speedgrade_timings = {
        "800":  _SpeedgradeTimings(tRP=15,     tRCD=15,     tWR=15, tRFC=(120, None), tFAW=(None, 50), tRAS=37.5),
        "1066": _SpeedgradeTimings(tRP=13.125, tRCD=13.125, tWR=15, tRFC=(160, None), tFAW=(None, 50), tRAS=37.5),
        "1333": _SpeedgradeTimings(tRP=13.5,   tRCD=13.5,   tWR=15, tRFC=(200, None), tFAW=(None, 45), tRAS=36),
        "1600": _SpeedgradeTimings(tRP=13.75,  tRCD=13.75,  tWR=15, tRFC=(240, None), tFAW=(None, 40), tRAS=35),
    }
    speedgrade_timings["default"] = speedgrade_timings["1600"]


class K4B2G1646F(SDRAMModule):
    memtype = "DDR3"
    # geometry
    nbanks = 8
    nrows  = 16384
    ncols  = 1024
    # timings
    technology_timings = _TechnologyTimings(tREFI=64e6/8192, tWTR=(4, 7.5), tCCD=(4, None), tRRD=(4, 10), tZQCS=(64, 80))
    speedgrade_timings = {
        "800":  _SpeedgradeTimings(tRP=15,     tRCD=15,     tWR=15, tRFC=(104, None), tFAW=(None, 50), tRAS=37.5),
        "1066": _SpeedgradeTimings(tRP=13.125, tRCD=13.125, tWR=15, tRFC=(139, None), tFAW=(None, 50), tRAS=37.5),
        "1333": _SpeedgradeTimings(tRP=13.5,   tRCD=13.5,   tWR=15, tRFC=(174, None), tFAW=(None, 45), tRAS=36),
        "1600": _SpeedgradeTimings(tRP=13.75,  tRCD=13.75,  tWR=15, tRFC=(208, None), tFAW=(None, 40), tRAS=35),
    }
    speedgrade_timings["default"] = speedgrade_timings["1600"]


class IS43TR16128B(SDRAMModule):
    memtype = "DDR3"
    # geometry
    nbanks = 8
    nrows  = 16384
    ncols  = 1024
    # timings
    technology_timings = _TechnologyTimings(tREFI=64e6/8192, tWTR=(4, 7.5), tCCD=(4, None), tRRD=(4, 6), tZQCS=(64, 80))
    speedgrade_timings = {
        "1600": _SpeedgradeTimings(tRP=13.75, tRCD=13.75, tWR=15, tRFC=(None, 160), tFAW=(None, 40), tRAS=35),
    }
    speedgrade_timings["default"] = speedgrade_timings["1600"]


<<<<<<< HEAD
class IM4G08D3FABG125(SDRAMModule):
    memtype = "DDR3"
    # geometry
    nbanks = 8
    nrows = 65536
    ncols = 1024
    # timings
    technology_timings = _TechnologyTimings(tREFI=64e6/8192, tWTR=(4, 7.5), tCCD=(4, None), tRRD=(4, 6), tZQCS=(64, 80))
    speedgrade_timings = {
        "1600": _SpeedgradeTimings(tRP=13.75, tRCD=13.75, tWR=15, tRFC=(None, 260), tFAW=(None, 30), tRAS=35),
    }
    speedgrade_timings["default"] = speedgrade_timings["1600"]

# DDR3 (SO-DIMM)
=======
# DDR3 (SO-DIMM) -----------------------------------------------------------------------------------

>>>>>>> 73d614ef
class MT8JTF12864(SDRAMModule):
    memtype = "DDR3"
    # geometry
    nbanks = 8
    nrows  = 16384
    ncols  = 1024
    # timings
    technology_timings = _TechnologyTimings(tREFI=64e6/8192, tWTR=(4, 7.5), tCCD=(4, None), tRRD=(4, 10), tZQCS=(64, 80))
    speedgrade_timings = {
        "1066": _SpeedgradeTimings(tRP=15, tRCD=15, tWR=15, tRFC=(86,  None), tFAW=(None, 50), tRAS=None),
        "1333": _SpeedgradeTimings(tRP=15, tRCD=15, tWR=15, tRFC=(107, None), tFAW=(None, 45), tRAS=None),
    }
    speedgrade_timings["default"] = speedgrade_timings["1333"]


class MT8KTF51264(SDRAMModule):
    memtype = "DDR3"
    # geometry
    nbanks = 8
    nrows  = 16384
    ncols  = 1024
    # timings
    technology_timings = _TechnologyTimings(tREFI=64e6/8192, tWTR=(4, 7.5), tCCD=(4, None), tRRD=(4, 10), tZQCS=(64, 80))
    speedgrade_timings = {
        "800":  _SpeedgradeTimings(tRP=13.91, tRCD=13.91, tWR=13.91, tRFC=260, tFAW=(None, 50), tRAS=None),
        "1066": _SpeedgradeTimings(tRP=15,    tRCD=15,    tWR=15,    tRFC=86,  tFAW=(None, 50), tRAS=None),
        "1333": _SpeedgradeTimings(tRP=15,    tRCD=15,    tWR=15,    tRFC=107, tFAW=(None, 45), tRAS=None),
    }
    speedgrade_timings["default"] = speedgrade_timings["1333"]


class MT18KSF1G72HZ(SDRAMModule):
    memtype = "DDR3"
    # geometry
    nbanks = 8
    nrows  = 65536
    ncols  = 1024
    # timings
    technology_timings = _TechnologyTimings(tREFI=64e6/8192, tWTR=(4, 7.5), tCCD=(4, None), tRRD=(4, 10), tZQCS=(64, 80))
    speedgrade_timings = {
        "1066": _SpeedgradeTimings(tRP=15,     tRCD=15,     tWR=15,             tRFC=(86,  None), tFAW=(None, 50), tRAS=None),
        "1333": _SpeedgradeTimings(tRP=15,     tRCD=15,     tWR=15,             tRFC=(107, None), tFAW=(None, 45), tRAS=None),
        "1600": _SpeedgradeTimings(tRP=13.125, tRCD=13.125, tWR=(13.125, None), tRFC=128,         tFAW=(None, 40), tRAS=None),
    }
    speedgrade_timings["default"] = speedgrade_timings["1600"]


class AS4C256M16D3A(SDRAMModule):
    memtype = "DDR3"
    # geometry
    nbanks = 8
    nrows  = 32768
    ncols  = 1024
    # timings
    technology_timings = _TechnologyTimings(tREFI=64e6/8192, tWTR=(4, 7.5), tCCD=(4, None), tRRD=(4, 7.5), tZQCS=(64, 80))
    speedgrade_timings = {
        "1600": _SpeedgradeTimings(tRP=13.75, tRCD=13.75, tWR=15, tRFC=(None, 260), tFAW=(None, 40), tRAS=35),
    }
    speedgrade_timings["default"] = speedgrade_timings["1600"]


class MT16KTF1G64HZ(SDRAMModule):
    memtype = "DDR3"
    # geometry
    nbanks = 8
    nrows  = 65536
    ncols  = 1024
    # timings
    technology_timings = _TechnologyTimings(tREFI=64e6/8192, tWTR=(4, 7.5), tCCD=(4, None), tRRD=(4, 10), tZQCS=(64, 80))
    speedgrade_timings = {
        "800" : _SpeedgradeTimings(tRP=15,     tRCD=15,     tWR=15,     tRFC=(140, None), tFAW=(None, 40), tRAS=None),
        "1066": _SpeedgradeTimings(tRP=15,     tRCD=15,     tWR=15,     tRFC=(187, None), tFAW=(None, 40), tRAS=None),
        "1333": _SpeedgradeTimings(tRP=15,     tRCD=15,     tWR=15,     tRFC=(234, None), tFAW=(None, 30), tRAS=None),
        "1600": _SpeedgradeTimings(tRP=13.125, tRCD=13.125, tWR=13.125, tRFC=(280, None), tFAW=(None, 30), tRAS=None),
    }
    speedgrade_timings["default"] = speedgrade_timings["1600"]


# DDR4 (Chips) -------------------------------------------------------------------------------------
class EDY4016A(SDRAMModule):
    memtype = "DDR4"
    # geometry
    ngroupbanks = 4
    ngroups     = 2
    nbanks      = ngroups * ngroupbanks
    nrows       = 32768
    ncols       = 1024
    # timings
    technology_timings = _TechnologyTimings(tREFI=64e6/8192, tWTR=(4, 7.5), tCCD=(4, None), tRRD=(4, 4.9), tZQCS=(128, 80))
    speedgrade_timings = {
        "2400": _SpeedgradeTimings(tRP=13.32, tRCD=13.32, tWR=15, tRFC=(None, 260), tFAW=(28, 30), tRAS=32),
    }
    speedgrade_timings["default"] = speedgrade_timings["2400"]


class MT40A1G8(SDRAMModule):
    memtype = "DDR4"
    # geometry
    ngroupbanks = 4
    ngroups     = 4
    nbanks      = ngroups * ngroupbanks
    nrows       = 65536
    ncols       = 1024
    # timings
    technology_timings = _TechnologyTimings(tREFI=64e6/8192, tWTR=(4, 7.5), tCCD=(4, None), tRRD=(4, 6.4), tZQCS=(128, 80))
    speedgrade_timings = {
        "2400": _SpeedgradeTimings(tRP=13.32, tRCD=13.32, tWR=15, tRFC=(None, 350), tFAW=(20, 25), tRAS=32),
        "2666": _SpeedgradeTimings(tRP=13.50, tRCD=13.50, tWR=15, tRFC=(None, 350), tFAW=(20, 21), tRAS=32),
    }
    speedgrade_timings["default"] = speedgrade_timings["2400"]


class MT40A512M16(SDRAMModule):
    memtype = "DDR4"
    # geometry
    ngroupbanks = 4
    ngroups     = 2
    nbanks      = ngroups * ngroupbanks
    nrows       = 65536
    ncols       = 1024
    # timings
    technology_timings = _TechnologyTimings(tREFI=64e6/8192, tWTR=(4, 7.5), tCCD=(4, None), tRRD=(4, 4.9), tZQCS=(128, 80))
    speedgrade_timings = {
        "2400": _SpeedgradeTimings(tRP=13.32, tRCD=13.32, tWR=15, tRFC=(None, 350), tFAW=(20, 25), tRAS=32),
    }
    speedgrade_timings["default"] = speedgrade_timings["2400"]<|MERGE_RESOLUTION|>--- conflicted
+++ resolved
@@ -372,7 +372,6 @@
     speedgrade_timings["default"] = speedgrade_timings["1600"]
 
 
-<<<<<<< HEAD
 class IM4G08D3FABG125(SDRAMModule):
     memtype = "DDR3"
     # geometry
@@ -386,11 +385,9 @@
     }
     speedgrade_timings["default"] = speedgrade_timings["1600"]
 
-# DDR3 (SO-DIMM)
-=======
+    
 # DDR3 (SO-DIMM) -----------------------------------------------------------------------------------
 
->>>>>>> 73d614ef
 class MT8JTF12864(SDRAMModule):
     memtype = "DDR3"
     # geometry
